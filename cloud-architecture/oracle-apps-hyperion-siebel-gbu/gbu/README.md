--- conflicted
+++ resolved
@@ -12,15 +12,6 @@
  - [**Oracle Construction and Engineering** applications](./construction-engineering)
 <!-- for future use   - [**Oracle Energy and Water** applications](./energy-water)               -->
 <!-- for future use   - [**Oracle Financial Services** applications](./financial-services)       -->
-<<<<<<< HEAD
-<!-- for future use   - [**Oracle Food and Beverage** applications](./food-beverage)             -->
-<!-- for future use   - [**Oracle Health** applications](./health)                               -->
-<!-- for future use   - [**Oracle Hospitality** applications](./hospitality)                     -->
-=======
- - [**Oracle Food and Beverage** applications](./food-beverage)
-<!-- for future use   - [**Oracle Health** applications](./health)                               -->
- - [**Oracle Hospitality** applications](./hospitality)
->>>>>>> 502e2705
 <!-- for future use   - [**Oracle Life Sciences** applications](./life-sciences)                 -->
 <!-- for future use   - [**Oracle Local Government** applications](./local-government)           -->
  - [**Oracle Retail** applications](./retail-gbu)
