--- conflicted
+++ resolved
@@ -1,42 +1,40 @@
-# Oracle Forms To APEX Modernization
-
-This section covers Oracle Forms to APEX Modernization topic.
-
-APEX is the ideal technology for modernizing applications developed in Oracle Forms. It is a Low-Code tool, data-centric, and enables the creation of reports and forms straightforwardly. Furthermore, it comes at no additional cost as it is included in the Oracle database licenses.
-
-Modernization of Forms, and not Migration from Forms to APEX, should be the correct way to discuss transitioning from Forms to APEX as the migration process is not
-always straightforward and in many cases involves a coexistence of both technologies for a given time.
-
-Providing links to public useful documentation and articles/blogs written by Oracle APEX  Advocates and Product Managers.
-
-<<<<<<< HEAD
-Reviewed: 18.11.2024
-=======
-Reviewed: 14.11.2024
->>>>>>> 1ee2dd4a
-
-# Table of Contents
-- [Team Publications](#team-publications);
-- [Useful Links](#useful-links).
-
-
-# Team Publications
-- [YouTube Oracle Developer Channels - Cloud Coaching - Modernize your Oracle Forms apps using APEX!](https://www.youtube.com/watch?v=MYzSgnzUOjA&ab_channel=OracleDevelopers)
-
-
-# Useful Links
-- [APEX Solutions: Modernizing Oracle Forms](https://apex.oracle.com/en/solutions/oracle-forms/)
-- [FAQs Oracle Forms to APEX Modernization](https://apex.oracle.com/go/forms-faq)
-- [Modernizing Oracle Forms APEX Site](https://apex.oracle.com/en/solutions/oracle-forms/)
-- [Top 10 Reason why APEX is ideal for Forms Developers](https://apex.oracle.com/go/reasons-forms)
-- [Comparing Oracle Forms to Oracle Application Express Components](https://docs.oracle.com/en/database/oracle/application-express/20.2/aemig/comparing-Oracle-forms-to-Oracle-application-express-components.html)
-- [General Guide: Modernizing Oracle Forms Using APEX](https://blogs.oracle.com/apex/post/modernizing-oracle-forms-using-oracle-apex)
-
-
-# License
-
-Copyright (c) 2024 Oracle and/or its affiliates.
-
-Licensed under the Universal Permissive License (UPL), Version 1.0.
-
-See [LICENSE](https://github.com/oracle-devrel/technology-engineering/blob/main/LICENSE) for more details.
+# Oracle Forms To APEX Modernization
+
+This section covers Oracle Forms to APEX Modernization topic.
+
+APEX is the ideal technology for modernizing applications developed in Oracle Forms. It is a Low-Code tool, data-centric, and enables the creation of reports and forms straightforwardly. Furthermore, it comes at no additional cost as it is included in the Oracle database licenses.
+
+Modernization of Forms, and not Migration from Forms to APEX, should be the correct way to discuss transitioning from Forms to APEX as the migration process is not
+always straightforward and in many cases involves a coexistence of both technologies for a given time.
+
+Providing links to public useful documentation and articles/blogs written by Oracle APEX  Advocates and Product Managers.
+
+
+Reviewed: 18.11.2024
+
+
+# Table of Contents
+- [Team Publications](#team-publications);
+- [Useful Links](#useful-links).
+
+
+# Team Publications
+- [YouTube Oracle Developer Channels - Cloud Coaching - Modernize your Oracle Forms apps using APEX!](https://www.youtube.com/watch?v=MYzSgnzUOjA&ab_channel=OracleDevelopers)
+
+
+# Useful Links
+- [APEX Solutions: Modernizing Oracle Forms](https://apex.oracle.com/en/solutions/oracle-forms/)
+- [FAQs Oracle Forms to APEX Modernization](https://apex.oracle.com/go/forms-faq)
+- [Modernizing Oracle Forms APEX Site](https://apex.oracle.com/en/solutions/oracle-forms/)
+- [Top 10 Reason why APEX is ideal for Forms Developers](https://apex.oracle.com/go/reasons-forms)
+- [Comparing Oracle Forms to Oracle Application Express Components](https://docs.oracle.com/en/database/oracle/application-express/20.2/aemig/comparing-Oracle-forms-to-Oracle-application-express-components.html)
+- [General Guide: Modernizing Oracle Forms Using APEX](https://blogs.oracle.com/apex/post/modernizing-oracle-forms-using-oracle-apex)
+
+
+# License
+
+Copyright (c) 2024 Oracle and/or its affiliates.
+
+Licensed under the Universal Permissive License (UPL), Version 1.0.
+
+See [LICENSE](https://github.com/oracle-devrel/technology-engineering/blob/main/LICENSE) for more details.