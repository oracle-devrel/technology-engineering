--- conflicted
+++ resolved
@@ -5,20 +5,12 @@
 
 A SQL Clue Card is also provided.
 
-<<<<<<< HEAD
 Reviewed: 19.11.2024
-=======
-
-
->>>>>>> 0c70c9fc
 
 # Table of Contents
  
 1. [Team Publications](#team-publications)
 2. [Useful Links](#useful-links)
-=======
-Reviewed: 24.10.2024
-
 
 # Team Publications
 - Application Continuity - [Does your Database really know your application - Part 1](https://medium.com/@paulbrad71/application-continuity-on-adb-does-your-database-know-your-application-376e44d8a30) - Published on [Medium](http://www.medium.com) on 13th March 2023;
@@ -43,7 +35,7 @@
 - [SQL Developer Extension for VS Code v24.2 is now available](https://www.thatjeffsmith.com/archive/2024/07/sql-developer-extension-for-vs-code-24-2-is-now-available/)
 
 
-# Dev Gyms 
+## Dev Gyms 
 - [The amazing Dev Gym](https://devgym.oracle.com/pls/apex/f?p=10001:20011::::20011::) 
     - Join the Oracle Product Management Dev Gym (FREE!) and build your Oracle technology muscles by taking workouts, quizzes, and even entire classes on SQL, PL/SQL, database design, logic and more.
 - [Dev Gym Workout Class - Getting Started on Oracle Cloud](https://devgym.oracle.com/pls/apex/f?p=10001:29:4444375111375:::29:P29_CLASS_ID:20342&cs=1qfK8bInptu93se5QM5iMzsT-iih_gFsY78j308d3ZUzrCzX2c0-kgiimo59pm0c_NblFShALC1oOB8MosiaSYQ)
