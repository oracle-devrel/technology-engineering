# Oracle Data Pump
 
Oracle Data Pump technology enables very high-speed movement of data and metadata from one database to another. Oracle Data Pump is available only on Oracle Database 10g release 1 (10.1) and later. Data Pump consists of two command-line clients and two PL/SQL packages. The command-line clients, expdp and impdp, provide an easy-to-use interface to the Data Pump export and import utilities. You can use expdp and impdp to export and import entire schemas or databases.

The Data Pump export utility writes the schema objects, including the tables and metadata that constitute mining models, to a dump file set. The Data Pump import utility retrieves the schema objects, including the model tables and metadata, from the dump file set and restores them in the target database.

A set of best practices and other useful assets/links can be found in this page.

<<<<<<< HEAD
Reviewed: 05.02.2025
=======
Reviewed: 31.10.2024
>>>>>>> 6e15c4c4
 
# Table of Contents
 
1. [Team Publications](#team-publications)
2. [Useful Links](#useful-links)
 
# Team Publications
 
- [Data Pump: Export Best Practices](https://macsdata.com/oracle/data-pump-best-practices-export)
    - Detailed best practices guide around Oracle Data Pump export (expdp), available on Marcus Doeringer's public platform
- [Data Pump: Import Best Practices](https://macsdata.com/oracle/data-pump-best-practices-import)
    - Detailed best practices guide around Oracle Data Pump import (impdp), available on Marcus Doeringer's public platform
- [Upload Large Data Pump Files to OCI - using OCI CLI Multipart Uploads](https://techrochet.com/use-cli-to-upload-large-data-pump-files-to-oci)
    - Blog post by Austine Ouma explaining how to use multipart uploads for large data pump files that need to be uploaded to Oracle Cloud Infrastructure
- [OCI Cloud Shell Data Pump Import into an Autonomous Database](https://techrochet.com/cloud-shell-import-dumps-into-adb)
    - Blog post by Austine Ouma explaining how to perform a Data Pump Import from OCI Cloud Shell to migrate data into an Autonomous Database on OCI
- [Schema-based Oracle SQL Developer Data Pump Jobs](https://youtu.be/amdl4G_HWYc)
    - YouTube Video by Austine Ouma explaining how to run schema-based data pump jobs via SQL Developer
- [SQL Developer Data Pump import into Autonomous Database](https://techrochet.com/sql-developer-data-pump-import)
    - Blog post by Austine Ouma explaining how to run data pump jobs into Autonomous Database from SQL Developer
- [Interactive Command Mode with Oracle Data Pump](https://youtu.be/Xm0Dx-P_RCs)
    - YouTube Video by Austine Ouma explaining how to manage running jobs in Oracle Data Pump
- [Importing large Data Pump dump files into Oracle Base Database on OCI via OCI Object Storage buckets mounted on the database file system](https://youtu.be/dWlzUMcbbo8)
    - YouTube Video by Austine Ouma explaining how to import large data pump dump files into Oracle Base Database on OCI via OCI Object Storage buckets mounted on the database file system
- [OCI Console Data Pump Import Wizard](https://www.youtube.com/watch?v=FZAJezCQjhE)
    - YouTube Video by Austine Ouma explaining how to use the OCI DB Console Import Wizard to import data into Autonomous Database
- [A Complete Guide to Migrate your Data to Autonomous Database and Best Practices](https://medium.com/@snoozrocks/a-complete-guide-to-migrate-your-data-to-autonomous-database-and-best-practices-8e5fbdaa26eb)
    - This blog post provides a high-level overview of the steps to migrate data from a source Oracle Database to the Autonomous Database Cloud using Data Pump and OCI Object Storage
- [Migrate to Oracle Autonomous DB@Azure using Azure blob storage - Video](https://www.youtube.com/watch?v=CtTgweuLG9s)
    - YouTube video by Mihai Costeanu showing how to import data into Oracle Autonomous DB@Azure using Data Pump and Azure blob storage to store the dump files
- [Migrate to Oracle Autonomous DB@Azure using Azure blob storage](https://macsdata.com/oracle/data-pump-import-adb-azure-blob-storage)
    - Migration Guide showing how to import data into Oracle Autonomous DB@Azure using Data Pump and Azure blob storage to store the dump files, available on Marcus Doeringer's public platform
- [Data Pump Log Analyzer](https://github.com/macsdata/data-pump-log-analyzer)
    - The Data Pump Log Analyzer is a powerful Python script designed to parse and analyze Oracle Data Pump log files. The tool provides valuable insights into Data Pump operations key metrics and performance data
- [Data Pump Log Analyzer: Comprehensive Guide](https://macsdata.com/oracle/data-pump-log-analyzer-guide)
    - The ultimate resource for mastering every option in detail and to unlock the full potential of the Python script, available on Marcus Doeringer's public platform
- [How to Perform DataPump Import to Oracle 19c Database using Export dumps on OCI Object Storage ?](https://amalrajputhenchira.wordpress.com/2025/01/17/how-to-perform-datapump-import-to-oracle-19c-database-using-export-dumps-on-oci-object-storage/)
    - Detailed, step-by-step instructions for Performing DataPump Import to Oracle Database 19c with Export dumps on OCI Object Storage , available on Amalraj Puthenchira's public platform

# Useful Links
- [Loading Data from Google Cloud Storage to Oracle Database](https://database-heartbeat.com/2024/10/01/google-storage-to-oracle-database/)
- [Data Pump Features LiveLabs Workshop](https://apexapps.oracle.com/pls/apex/r/dbpm/livelabs/view-workshop?wid=742&clear=RR,180&session=1384894897131)
- [Data Pump Best Practices Whitepaper](https://www.oracle.com/a/ocom/docs/oracle-data-pump-best-practices.pdf)
- [Data Pump Basics - YouTube Video](https://www.youtube.com/watch?v=5uLDxPDErsw)
- [Data Pump Best Practices & Real World Scenarios - YouTube Video](https://www.youtube.com/watch?v=960ToLE-ZE8)
- [Data Pump & SQL Developer Web for Oracle Autonomous Database](https://www.thatjeffsmith.com/archive/2023/02/data-pump-sql-developer-web-for-oracle-autonomous-database/)

# License
 
Copyright (c) 2024 Oracle and/or its affiliates.
 
Licensed under the Universal Permissive License (UPL), Version 1.0.
 
See [LICENSE](https://github.com/oracle-devrel/technology-engineering/blob/main/LICENSE) for more details.<|MERGE_RESOLUTION|>--- conflicted
+++ resolved
@@ -6,11 +6,8 @@
 
 A set of best practices and other useful assets/links can be found in this page.
 
-<<<<<<< HEAD
 Reviewed: 05.02.2025
-=======
-Reviewed: 31.10.2024
->>>>>>> 6e15c4c4
+
  
 # Table of Contents
  
