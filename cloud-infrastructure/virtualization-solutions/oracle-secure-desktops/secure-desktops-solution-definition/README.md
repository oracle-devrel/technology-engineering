--- conflicted
+++ resolved
@@ -2,11 +2,7 @@
 
 This repository contains a detailed guide for hosting VDI instances on Oracle Secure Desktop. It offers a high-level solution definition of the deployment architecture. The document is aimed at capturing the current state architecture and provides a prospective state, potential project scope, deployment requirments and target Secure Desktop architecuture. 
 
-<<<<<<< HEAD
-Reviewed: 11.11.2025
-=======
 Reviewed: 12.11.2025
->>>>>>> 800575b7
 
 # When to use this asset?
 
