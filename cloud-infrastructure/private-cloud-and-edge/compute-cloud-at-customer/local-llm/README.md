--- conflicted
+++ resolved
@@ -1,11 +1,4 @@
-<<<<<<< HEAD
-# Local LLM Inferencing and Interaction<br>Using the Ollama Open Source Tool
-=======
-*Last Update: 15.08.2025*
-
-<br><h1 align="center">Local LLM Serving<br>Using the Ollama Open Source Tool</h1>
-<p align="center"><img align="centre" src="./images/ollama-logo.png" width="10%" style="float:right"/></p>
->>>>>>> deb366e9
+# Local LLM Serving Using the Ollama Open Source Tool
 
 Reviewed: 16.10.2025
 
@@ -327,8 +320,4 @@
 
 Licensed under the Universal Permissive License (UPL), Version 1.0.
 
-<<<<<<< HEAD
-See [LICENSE](https://github.com/oracle-devrel/technology-engineering/blob/main/LICENSE.txt) for more details.
-=======
-See [LICENSE](LICENSE) for more details.
->>>>>>> deb366e9
+See [LICENSE](https://github.com/oracle-devrel/technology-engineering/blob/main/LICENSE.txt) for more details.